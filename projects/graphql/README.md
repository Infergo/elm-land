# @elm-land/graphql

[![Discord](https://badgen.net/badge/icon/discord?icon=discord&label&color=7289da)](https://join.elm.land) [![Twitter](https://badgen.net/badge/icon/twitter?icon=twitter&label&color=00acee)](https://twitter.com/elmland_) [![GitHub](https://badgen.net/badge/icon/github?icon=github&label&color=4078c0)](https://www.github.com/elm-land/elm-land) 

[![Elm Land: Reliable web apps for everyone](https://github.com/elm-land/elm-land/raw/main/elm-land-banner.jpg)](https://elm.land)

### Alpha release! 🌱

Although Elm Land is still a work-in-progress, please feel free to tinker around until the big `v1.0.0` release!

If you're excited to try things out– come join the [Elm Land Discord](https://join.elm.land) to get help or share your experience! 

## Installation

If you have [Node.js v16+](https://nodejs.org) installed, you can install the `elm-land` CLI via NPM.

Running the `elm-land graphql` command will automatically download this separate package, which includes dependencies on `graphql`

```
npm install -g elm-land@latest
```

```txt
$ elm-land graphql

<<<<<<< HEAD
🌈 Elm Land (v0.19.2) wants to add a plugin!
=======
🌈 Elm Land (v0.20.0) wants to add a plugin!
>>>>>>> df1e3ef9
   ⎺⎺⎺⎺⎺⎺⎺⎺⎺⎺⎺⎺⎺⎺⎺⎺⎺⎺⎺⎺⎺⎺⎺⎺⎺⎺⎺⎺⎺⎺⎺⎺⎺⎺⎺⎺⎺
   To use the `@elm-land/graphql` plugin, I'll need
   to install the NPM package and add a bit of JSON
   to your "elm-land.json" file.

   May I perform those two steps? [y/N] _
```

```txt
$ elm-land graphql build

<<<<<<< HEAD
🌈  Elm Land (v0.19.2) successfully generated Elm files
=======
🌈  Elm Land (v0.20.0) successfully generated Elm files
>>>>>>> df1e3ef9
    ⎺⎺⎺⎺⎺⎺⎺⎺⎺⎺⎺⎺⎺⎺⎺⎺⎺⎺⎺⎺⎺⎺⎺⎺⎺⎺⎺⎺⎺⎺
```

```txt
$ elm-land graphql watch

<<<<<<< HEAD
🌈  Elm Land (v0.19.2) is watching "./graphql/*" for changes...
=======
🌈  Elm Land (v0.20.0) is watching "./graphql/*" for changes...
>>>>>>> df1e3ef9
    ⎺⎺⎺⎺⎺⎺⎺⎺⎺⎺⎺⎺⎺⎺⎺⎺⎺⎺⎺⎺⎺⎺⎺⎺⎺⎺⎺⎺⎺⎺
```

## Providing a schema

If you try to run the `elm-land graphql` command you’ll see that all Elm Land needs is a way to access your GraphQL schema, which contains information about the kind of data your GraphQL server will return.

Here’s what running the CLI looks like when there’s no schema provided:

```
$ elm-land graphql build

<<<<<<< HEAD
🌈 Elm Land (v0.19.2) needs a GraphQL schema
=======
🌈 Elm Land (v0.20.0) needs a GraphQL schema
>>>>>>> df1e3ef9
   ‾‾‾‾‾‾‾‾‾‾‾‾‾‾‾‾‾‾‾‾‾‾‾‾‾‾‾‾‾‾‾‾‾‾‾‾‾‾‾‾
   You can provide one by customizing the "elm-land.json"
   file to include a "graphql.schema" field.

   Here's an example with a **local file**:

   {
     ...,
     "graphql": {
       "schema": "../backend/schema.graphql"
     }
   }

   And here's another example with a **URL**:

   {
     ...,
     "graphql": {
       "schema": {
         "method": "POST",
         "url": "https://api.github.com/graphql",
         "headers": {
           "User-Agent": "$GITHUB_USERNAME",
           "Authorization": "Bearer $GITHUB_API_TOKEN"
         }
       }
     }
   }
```

Once you’ve updated your `elm-land.json` to point to your GraphQL schema, Elm Land will be able to automatically generate the API code for you ( including all the JSON decoding! )


## The source code

If you would like to see how this package works, all the code is available and [open-source on GitHub](https://github.com/elm-land/elm-land). 

The CLI, docs website, and all other Elm Land projects can all be found in that single repo.

<|MERGE_RESOLUTION|>--- conflicted
+++ resolved
@@ -23,11 +23,7 @@
 ```txt
 $ elm-land graphql
 
-<<<<<<< HEAD
-🌈 Elm Land (v0.19.2) wants to add a plugin!
-=======
 🌈 Elm Land (v0.20.0) wants to add a plugin!
->>>>>>> df1e3ef9
    ⎺⎺⎺⎺⎺⎺⎺⎺⎺⎺⎺⎺⎺⎺⎺⎺⎺⎺⎺⎺⎺⎺⎺⎺⎺⎺⎺⎺⎺⎺⎺⎺⎺⎺⎺⎺⎺
    To use the `@elm-land/graphql` plugin, I'll need
    to install the NPM package and add a bit of JSON
@@ -39,22 +35,14 @@
 ```txt
 $ elm-land graphql build
 
-<<<<<<< HEAD
-🌈  Elm Land (v0.19.2) successfully generated Elm files
-=======
 🌈  Elm Land (v0.20.0) successfully generated Elm files
->>>>>>> df1e3ef9
     ⎺⎺⎺⎺⎺⎺⎺⎺⎺⎺⎺⎺⎺⎺⎺⎺⎺⎺⎺⎺⎺⎺⎺⎺⎺⎺⎺⎺⎺⎺
 ```
 
 ```txt
 $ elm-land graphql watch
 
-<<<<<<< HEAD
-🌈  Elm Land (v0.19.2) is watching "./graphql/*" for changes...
-=======
 🌈  Elm Land (v0.20.0) is watching "./graphql/*" for changes...
->>>>>>> df1e3ef9
     ⎺⎺⎺⎺⎺⎺⎺⎺⎺⎺⎺⎺⎺⎺⎺⎺⎺⎺⎺⎺⎺⎺⎺⎺⎺⎺⎺⎺⎺⎺
 ```
 
@@ -67,11 +55,7 @@
 ```
 $ elm-land graphql build
 
-<<<<<<< HEAD
-🌈 Elm Land (v0.19.2) needs a GraphQL schema
-=======
 🌈 Elm Land (v0.20.0) needs a GraphQL schema
->>>>>>> df1e3ef9
    ‾‾‾‾‾‾‾‾‾‾‾‾‾‾‾‾‾‾‾‾‾‾‾‾‾‾‾‾‾‾‾‾‾‾‾‾‾‾‾‾
    You can provide one by customizing the "elm-land.json"
    file to include a "graphql.schema" field.
