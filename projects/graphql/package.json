{
  "name": "@elm-land/graphql",
<<<<<<< HEAD
  "version": "0.20.0",
=======
  "version": "0.19.3",
>>>>>>> 2e98ff22
  "description": "Generate Elm code from GraphQL files",
  "main": "src/index.js",
  "scripts": {
    "build": "(cd src/worker && elm make src/Main.elm --output=dist/elm.worker.js)",
    "build:playground": "npm run build && (cd playground && elm-land graphql build)",
    "test:setup": "npm install && npm run build && npm run cli:setup",
    "cli:setup": "(cd ../cli && npm i && npm run setup && npm link)",
    "test": "bats tests/*.bats"
  },
  "repository": {
    "type": "git",
    "url": "git+https://github.com/elm-land/elm-land.git"
  },
  "keywords": [
    "elm",
    "graphql",
    "elm-land"
  ],
  "author": "Ryan Haskell-Glatz",
  "license": "ISC",
  "bugs": {
    "url": "https://github.com/elm-land/elm-land/issues"
  },
  "homepage": "https://github.com/elm-land/elm-land#readme",
  "dependencies": {
    "graphql": "16.6.0"
  },
  "devDependencies": {
    "bats": "1.9.0",
    "elm": "0.19.1-5"
  }
}<|MERGE_RESOLUTION|>--- conflicted
+++ resolved
@@ -1,10 +1,6 @@
 {
   "name": "@elm-land/graphql",
-<<<<<<< HEAD
-  "version": "0.20.0",
-=======
   "version": "0.19.3",
->>>>>>> 2e98ff22
   "description": "Generate Elm code from GraphQL files",
   "main": "src/index.js",
   "scripts": {
