--- conflicted
+++ resolved
@@ -5,8 +5,6 @@
 const { Customize } = require('./commands/customize')
 const { Routes } = require('./commands/routes')
 const { Utils, Terminal } = require('./commands/_utils')
-
-const { GraphQL } = require('../../graphql/src/index.js')
 
 let { version } = require('../package.json')
 
@@ -95,12 +93,6 @@
       }
     },
     'graphql': ([command, ...args] = []) => {
-<<<<<<< HEAD
-      if (isHelpFlag(command)) {
-        return GraphQL.printHelpInfo()
-      } else {
-        return GraphQL.run(command, ...args)
-=======
       try {
         const { GraphQL } = require('../../graphql/src/index.js')
         if (isHelpFlag(command)) {
@@ -110,7 +102,6 @@
         }
       } catch (_) {
         console.error('TODO', 'Prompt user to install @elm-land/graphql plugin')
->>>>>>> df1e3ef9
       }
     }
   }
