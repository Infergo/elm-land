--- conflicted
+++ resolved
@@ -545,11 +545,7 @@
     ? [toHtmlTag('title', {}, config.app.html.title)]
     : []
   let metaTags = toSelfClosingHtmlTags('meta', [
-<<<<<<< HEAD
-    { name: 'elm-land', content: '0.19.2' }
-=======
     { name: 'elm-land', content: '0.20.0' }
->>>>>>> df1e3ef9
   ].concat(attempt(_ => config.app.html.meta)))
   let linkTags = toSelfClosingHtmlTags('link', attempt(_ => config.app.html.link))
   let scriptTags = toHtmlTags('script', attempt(_ => config.app.html.script))
