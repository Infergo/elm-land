const chokidar = require('chokidar')
const path = require('path')
const Vite = require('vite')
const ElmVitePlugin = require('./vite-plugin/index.js')
const TypeScriptChecker = require('vite-plugin-checker')
const { Codegen } = require('./codegen')
const { Files } = require('./files')
const { Utils, Terminal } = require('./commands/_utils')
const fs = require('fs')
const ChildProcess = require('child_process')


let srcPagesFolderFilepath = path.join(process.cwd(), 'src', 'Pages')
let srcLayoutsFolderFilepath = path.join(process.cwd(), 'src', 'Layouts')

const mode = () =>
  (process.env.NODE_ENV === 'production')
    ? 'production'
    : 'development'

let runServer = async (options) => {
  let server

  try {
    let rawConfig = await Files.readFromUserFolder('elm-land.json')
    let config = JSON.parse(rawConfig)

    // Handle any missing '.elm-land' files
    await handleElmLandFiles()

    // Expose ENV variables explicitly allowed by the user
    handleEnvironmentVariables({ config })

    // Listen for changes to the "src" folder, so the browser
    // automatically refreshes when an Elm file is changed
    let srcFolder = `${path.join(process.cwd(), 'src')}/**/*.elm`
    let srcFolderWatcher = chokidar.watch(srcFolder, {
      ignorePermissionErrors: true,
      ignoreInitial: true
    })
    let mainElmPath = path.join(process.cwd(), '.elm-land', 'src', 'Main.elm')

    srcFolderWatcher.on('all', () => {
      Files.touch(mainElmPath)
    })

    // Listen for changes to static assets, so the browser
    // automatically shows the latest asset changes
    let staticFolder = `${path.join(process.cwd(), 'static')}/**`
    let staticFolderWatcher = chokidar.watch(staticFolder, {
      ignorePermissionErrors: true,
      ignoreInitial: true
    })
    let indexHtmlPath = path.join(process.cwd(), '.elm-land', 'server', 'index.html')

    staticFolderWatcher.on('all', () => {
      Files.touch(indexHtmlPath)
    })

    // Listen for config file changes, regenerating the index.html
    // and restart server in case there were any changes to the environment variables
    let configFilepath = path.join(process.cwd(), 'elm-land.json')
    let configFileWatcher = chokidar.watch(configFilepath, {
      ignorePermissionErrors: true,
      ignoreInitial: true
    })
    configFileWatcher.on('change', async () => {
      try {
        let oldConfig = config
        let rawConfig = await Files.readFromUserFolder('elm-land.json')
        config = JSON.parse(rawConfig)
        let result = await generateHtml(config)

<<<<<<< HEAD
        handleEnvironmentVariables({ config })

        server.restart(true)
=======
        // We'll need a better way to check options that affect codegen eventually
        if (config.app.options.useHashRouting != oldConfig.app.options.useHashRouting) {
          await generateElmFiles(config)
        }

        let hadAnyEnvVarChanges = attemptToLoadEnvVariablesFromUserConfig(config)
        if (hadAnyEnvVarChanges) {
          server.restart(true)
        }
>>>>>>> a861f5f9

        if (result.problem) {
          console.info(result.problem)
        }
      } catch (_) { }
    })

    // Listen for `.env` file changes, and restart the dev server
    let envFilepath = path.join(process.cwd(), '.env')
    let envFileWatcher = chokidar.watch(envFilepath, {
      ignorePermissionErrors: true,
      ignoreInitial: true
    })
    envFileWatcher.on('change', async () => {
      handleEnvironmentVariables({ config })
      server.restart(true)
    })

    // Listen for changes to interop file, so the page is automatically
    // refreshed and can see JS changes
    let interopFilepath = path.join(process.cwd(), 'src', 'interop.js')
    let mainJsPath = path.join(process.cwd(), '.elm-land', 'server', 'main.js')
    let interopFileWatcher = chokidar.watch(interopFilepath, {
      ignorePermissionErrors: true,
      ignoreInitial: true
    })

    interopFileWatcher.on('change', async () => {
      Files.touch(mainJsPath)
    })

    // Listen for changes to src/Pages and src/Layouts folders, to prevent
    // generated code from getting out of sync
    let srcPagesAndLayoutsFolderWatcher = chokidar.watch([srcPagesFolderFilepath, srcLayoutsFolderFilepath], {
      ignorePermissionErrors: true,
      ignoreInitial: true
    })

    srcPagesAndLayoutsFolderWatcher.on('all', () => { generateElmFiles(config) })
    await generateElmFiles(config)

    // Listen for any changes to customizable files, so defaults are recreated
    // if the customized versions are deleted
    let customizableFileFilepaths =
      Object.values(Utils.customizableFiles)
        .flatMap(({ filepaths }) => filepaths.map(filepath => path.join(process.cwd(), 'src', ...filepath.split('/'))))
    let customizedFilepaths = chokidar.watch(customizableFileFilepaths, {
      ignorePermissionErrors: true,
      ignoreInitial: true
    })
    customizedFilepaths.on('all', syncCustomizableFiles)

    // Check config for Elm debugger options
    let debug = false
    try { debug = config.app.elm[mode()].debugger }
    catch (_) { }

    const hasTsConfigJson = await Files.exists(path.join(process.cwd(), 'tsconfig.json'))

    // Run the vite server on options.port
    server = await Vite.createServer({
      configFile: false,
      root: path.join(process.cwd(), '.elm-land', 'server'),
      publicDir: path.join(process.cwd(), 'static'),
      envDir: process.cwd(),
      envPrefix: 'ELM_LAND_',
      server: {
        host: options.host,
        port: options.port,
        fs: { allow: ['../..'] }
      },
      plugins: [
        ElmVitePlugin.plugin({
          debug,
          optimize: false
        }),
        TypeScriptChecker.checker({ typescript: hasTsConfigJson, terminal: false })
      ],
      logLevel: 'silent'
    })

    await server.listen()

    return { problem: null, port: server.httpServer.address().port }
  } catch (e) {
    console.error(e)
    console.log('')
    return { problem: `❗️ Had trouble starting the server...` }
  }

}

let generateElmFiles = async (config) => {
  try {
    let options = config.app.options
    let pageFilepaths = Files.listElmFilepathsInFolder(srcPagesFolderFilepath)
    let layouts = Files.listElmFilepathsInFolder(srcLayoutsFolderFilepath).map(filepath => filepath.split('/'))

    let pages =
      await Promise.all(pageFilepaths.map(async filepath => {
        let contents = await Files.readFromUserFolder(`src/Pages/${filepath}.elm`)

        return {
          filepath: filepath.split('/'),
          contents
        }
      }))

    let newFiles = await Codegen.generateElmLandFiles({ pages, layouts, options })

    await Files.create(
      newFiles.map(generatedFile => ({
        kind: 'file',
        name: `.elm-land/src/${generatedFile.filepath}`,
        content: generatedFile.contents
      }))
    )

  } catch (err) {
    console.error(err)
  }
}

// NOTE: This feels like a good `elm-land plugin typescript`, so folks
// who don't want to use TypeScript don't need to have a `typescript` dependency!
const verifyTypescriptCompiles = async () => {
  let hasInteropTs = await Files.exists(path.join(process.cwd(), 'src', 'interop.ts'))

  if (hasInteropTs) {
    return new Promise((resolve, reject) => {
      console.info('\n' + Utils.intro.info(`is compiling ${Terminal.cyan('src/interop.ts')}...`) + '\n')

      // Here's where we'll expect to find the Typescript binary installed
      const tscPaths = {
        // When locally installed with `npm install -D elm-land`
        // ✅ Tested with npm install -D, yarn, pnpm i
        local: path.join(__dirname, '..', '..', 'typescript', 'bin', 'tsc'),
        // When globally installed with `npm install -g elm-land`
        // ✅ Tested with npm install -g, yarn, pnpm
        global: path.join(__dirname, '..', 'node_modules', '.bin', 'tsc'),
      }

      const pathToTsc =
        fs.existsSync(tscPaths.global)
          ? tscPaths.global
          : tscPaths.local

      let tsc = ChildProcess.spawn(pathToTsc, ['src/interop.ts', '--noEmit'], { stdio: 'inherit' })
      tsc.on('close', (code) => {
        if (code !== 0) {
          reject(Utils.foundTypeScriptErrors)
        } else {
          resolve(true)
        }
      })
    })
  } else {
    return true
  }
}

let handleEnvironmentVariables = ({ config }) => {
  try {
    if (config && config.app && config.app.env && Array.isArray(config.app.env)) {
      const env = Vite.loadEnv(mode(), process.cwd(), '')
      let allowed = config.app.env.reduce((obj, key) => {
        obj[key] = env[key]
        return obj
      }, {})

      // Remove all variables with `ELM_LAND_` prefix
      for (var key in process.env) {
        if (key.startsWith('ELM_LAND_')) {
          delete process.env[key]
        }
      }

      // Provide env variables with prefixes, so they are
      // available in frontend code.
      Object.keys(allowed).forEach(key => {
        if (allowed[key]) {
          process.env['ELM_LAND_' + key] = allowed[key]
        }
      })

      return allowed
    }
  } catch (_) { }

  return {}
}

const attempt = (fn) => {
  try {
    return fn()
  } catch (_) {
    return undefined
  }
}

const customize = async (filepaths) => {
  await Promise.all(
    filepaths.map(async filepath => {
      let source = path.join(__dirname, 'templates', '_elm-land', 'customizable', ...filepath.split('/'))
      let destination = path.join(process.cwd(), 'src', ...filepath.split('/'))

      let alreadyExists = await Files.exists(destination)

      if (!alreadyExists) {
        // Copy the default into the user's `src` folder
        await Files.copyPasteFile({
          source,
          destination,
        })
      }

      try {
        await Files.remove(path.join(process.cwd(), '.elm-land', 'src', ...filepath.split('/')))
      } catch (_) {
        // If the file isn't there, no worries
      }
    })
  )

  return { problem: null }
}



const syncCustomizableFiles = async () => {
  let defaultFilepaths = Object.values(Utils.customizableFiles).flatMap(obj => obj.filepaths)

  await Promise.all(defaultFilepaths.map(async filepath => {
    let fileInUsersSrcFolder = path.join(process.cwd(), 'src', ...filepath.split('/'))
    let fileInTemplatesFolder = path.join(__dirname, 'templates', '_elm-land', 'customizable', ...filepath.split('/'))
    let fileInElmLandSrcFolder = path.join(process.cwd(), '.elm-land', 'src', ...filepath.split('/'))

    let userSrcFileExists = await Files.exists(fileInUsersSrcFolder)

    if (!userSrcFileExists) {
      return Files.copyPasteFile({
        source: fileInTemplatesFolder,
        destination: fileInElmLandSrcFolder
      })
    }
  }))
}

const handleElmLandFiles = async () => {
  await syncCustomizableFiles()

  await Files.copyPasteFolder({
    source: path.join(__dirname, 'templates', '_elm-land', 'server'),
    destination: path.join(process.cwd(), '.elm-land'),
  })
  await Files.copyPasteFolder({
    source: path.join(__dirname, 'templates', '_elm-land', 'src'),
    destination: path.join(process.cwd(), '.elm-land'),
  })
}

const build = async (config) => {
  // Create default files in `.elm-land/src` if they aren't already 
  // defined by the user in the `src` folder
  await handleElmLandFiles()

  // Ensure environment variables work as expected
  handleEnvironmentVariables({ config })

  // Generate Elm files
  await generateElmFiles(config)

  // Typecheck any TypeScript interop
  await verifyTypescriptCompiles()

  // Build app in dist folder 
  try {
    await Vite.build({
      configFile: false,
      root: path.join(process.cwd(), '.elm-land', 'server'),
      publicDir: path.join(process.cwd(), 'static'),
      build: {
        outDir: '../../dist'
      },
      envDir: process.cwd(),
      envPrefix: 'ELM_LAND_',
      plugins: [
        ElmVitePlugin.plugin({
          debug: false,
          optimize: true
        })
      ],
      logLevel: 'silent'
    })
  } catch (err) {
    return handleViteBuildErrors(err)
  }

  return { problem: null }
}

const handleViteBuildErrors = (err) => {
  let message = (err ? err.message : '') || ''

  try {
    // Provide helpful error for missing local JS dependencies
    if (message.includes('Could not resolve')) {
      let [dependencyName, fileImportingPackage] = message.split('Could not resolve \'')[1].split(`' from `)
      fileImportingPackage = fileImportingPackage.split('\n')[0]

      message = [
        `    The file ${Terminal.cyan(fileImportingPackage)} tried to import`,
        `    another file at ${Terminal.pink(`"${dependencyName}"`)}, but it wasn't found.`,
        '',
        '    Maybe the file was deleted?'
      ].join('\n')
    }

    // Provide helpful error for missing NPM dependencies
    else if (message.includes('failed to resolve import')) {
      let [dependencyName, fileImportingPackage] = message.split('failed to resolve import ')[1].split(' from "')
      fileImportingPackage = fileImportingPackage.split('".')[0]

      message = [
        `    The file ${Terminal.cyan(fileImportingPackage)} tried to import`,
        `    an NPM package named ${Terminal.pink(dependencyName)}, but it wasn't found.`,
        '',
        `    Make sure to run ${Terminal.cyan('npm install')} before running this command.`
      ].join('\n')
    }

    return Promise.reject([
      '',
      Utils.intro.error('failed to build this project.'),
      message,
      ''
    ].join('\n'))
  } catch (_) { }

  return Promise.reject([
    '',
    Utils.intro.error('failed to build this project.'),
    `    Here's the problem that was reported:`,
    '',
    message.split('\n').map(line => '    ' + line).join('\n'),
    ''
  ].join('\n'))
}

// Generating index.html from elm-land.json file
const generateHtml = async (config) => {

  const escapeHtml = (unsafe) => {
    return unsafe
      .split('&',).join('&amp')
      .split('<',).join('&lt')
      .split('>',).join('&gt')
      .split('"',).join('&quot')
      .split("'",).join('&#039')
  }

  const escapeQuotes = (unsafe) => {
    return unsafe
      .split('"',).join('\"')
  }

  let toAttributeString = (object) => {
    if (!object || typeof object !== 'object' || Array.isArray(object)) {
      return ''
    }

    if (Object.keys(object).length === 0) {
      return ''
    }

    let attributes = []
    for (let key in object) {
      if (typeof object[key] === 'boolean') {
        attributes.push(
          (key))
      } else if (typeof object[key] === 'string') {
        attributes.push(`${escapeHtml(key)}="${escapeQuotes(object[key])}"`)
      }
    }
    return ' ' + attributes.join(' ')
  }

  let htmlAttributes = toAttributeString(attempt(() => config.app.html.attributes.html))
  let headAttributes = toAttributeString(attempt(() => config.app.html.attributes.head))
  let bodyAttributes = toAttributeString(attempt(() => config.app.html.attributes.body))


  let toHtmlTag = (tagName, attrs, child) => {
    return `<${tagName}${toAttributeString(attrs)}>${child}</${tagName}>`
  }

  let toHtmlTags = (tagName, tags) => {
    return tags.map(attrs =>
      Object.keys(attrs).length > 0
        ? `<${tagName}${toAttributeString(attrs)}></${tagName}>`
        : ''
    )
  }

  let toSelfClosingHtmlTags = (tagName, tags = []) => {
    return tags.map(attrs =>
      Object.keys(attrs).length > 0
        ? `<${tagName}${toAttributeString(attrs)}>`
        : ''
    )
  }

  let titleTags = attempt(_ => config.app.html.title)
    ? [toHtmlTag('title', {}, config.app.html.title)]
    : []
  let metaTags = toSelfClosingHtmlTags('meta', attempt(_ => config.app.html.meta))
  let linkTags = toSelfClosingHtmlTags('link', attempt(_ => config.app.html.link))
  let scriptTags = toHtmlTags('script', attempt(_ => config.app.html.script))

  let combinedTags = [...titleTags, ...metaTags, ...linkTags, ...scriptTags]
  let headTags = combinedTags.length > 0
    ? '\n    ' + combinedTags.join('\n    ') + '\n  '
    : ''

  let htmlContent = `<!DOCTYPE html>
  <html${htmlAttributes}>
  <head${headAttributes}>${headTags}</head>
  <body${bodyAttributes}>
    <div id="app"></div>
    <script type="module" src="./main.js"></script>
  </body>
</html>`

  try {
    await Files.create([
      {
        kind: 'file',
        name: '.elm-land/server/index.html',
        content: htmlContent
      }
    ])
    return { problem: null }
  } catch (err) {
    return { problem: `❗️ Could not create an HTML file from ./elm-land.json` }
  }
}


let run = async (effects) => {
  // 1. Perform all effects, one at a time
  let results = []
  let port = undefined;

  for (let effect of effects) {
    switch (effect.kind) {
      case 'runServer':
        let result = await runServer(effect.options)
        port = result.port
        results.push(result)
        break
      case 'generateHtml':
        results.push(await generateHtml(effect.config))
        break
      case 'build':
        results.push(await build(effect.config))
        break
      case 'customize':
        results.push(await customize(effect.filepaths))
        break
      default:
        results.push({ problem: `❗️ Unrecognized effect: ${effect.kind}` })
        break
    }
  }

  // 2. Report the first problem you find (if any)
  for (let result of results) {
    if (result && result.problem) {
      return Promise.reject(result.problem)
    }
  }

  // 3. If there weren't any problems, great!
  return { problem: null, port }
}

module.exports = {
  Effects: { run }
}<|MERGE_RESOLUTION|>--- conflicted
+++ resolved
@@ -71,21 +71,14 @@
         config = JSON.parse(rawConfig)
         let result = await generateHtml(config)
 
-<<<<<<< HEAD
-        handleEnvironmentVariables({ config })
-
-        server.restart(true)
-=======
         // We'll need a better way to check options that affect codegen eventually
         if (config.app.options.useHashRouting != oldConfig.app.options.useHashRouting) {
           await generateElmFiles(config)
         }
 
-        let hadAnyEnvVarChanges = attemptToLoadEnvVariablesFromUserConfig(config)
-        if (hadAnyEnvVarChanges) {
-          server.restart(true)
-        }
->>>>>>> a861f5f9
+        handleEnvironmentVariables({ config })
+
+        server.restart(true)
 
         if (result.problem) {
           console.info(result.problem)
