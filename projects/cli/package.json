{
  "name": "elm-land",
<<<<<<< HEAD
  "version": "0.20.0",
=======
  "version": "0.19.3",
>>>>>>> 2e98ff22
  "description": "Reliable web apps for everyone",
  "main": "index.js",
  "types": "./index.d.ts",
  "bin": {
    "elm-land": "src/index.js"
  },
  "scripts": {
    "start": "npm install && npm run setup && npm run dev",
    "setup": "npm run build",
    "build": "npm run build:codegen-worker && npm run build:validate-worker",
    "build:codegen-worker": "(cd src/codegen && elm make src/Worker.elm --optimize --output=../../dist/codegen-worker.js)",
    "build:validate-worker": "(cd src/validate && elm make src/Worker.elm --optimize --output=../../dist/validate-worker.js)",
    "dev": "npm run dev:codegen-worker & npm run dev:validate-worker",
    "dev:codegen-worker": "chokidar src/codegen/src -c \"npm run build:codegen-worker\" --initial",
    "dev:validate-worker": "chokidar src/validate/src -c \"npm run build:validate-worker\" --initial",
    "test": "bats tests/*.bats"
  },
  "repository": {
    "type": "git",
    "url": "git+https://github.com/elm-land/elm-land.git"
  },
  "keywords": [
    "elm",
    "elm-land",
    "cli"
  ],
  "author": "Ryan Haskell-Glatz",
  "license": "ISC",
  "bugs": {
    "url": "https://github.com/elm-land/elm-land/blob/main/cli/issues.md"
  },
  "homepage": "https://elm.land",
  "devDependencies": {
    "bats": "1.7.0",
    "chokidar-cli": "3.0.0"
  },
  "dependencies": {
    "@lydell/elm": "^0.19.1-12",
    "chokidar": "3.5.3",
    "node-elm-compiler": "5.0.6",
    "terser": "5.15.1",
    "typescript": "4.9.3",
    "vite": "4.3.9"
  }
}<|MERGE_RESOLUTION|>--- conflicted
+++ resolved
@@ -1,10 +1,6 @@
 {
   "name": "elm-land",
-<<<<<<< HEAD
-  "version": "0.20.0",
-=======
   "version": "0.19.3",
->>>>>>> 2e98ff22
   "description": "Reliable web apps for everyone",
   "main": "index.js",
   "types": "./index.d.ts",
