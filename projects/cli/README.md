# Elm Land

[![Discord](https://badgen.net/badge/icon/discord?icon=discord&label&color=7289da)](https://join.elm.land) [![Twitter](https://badgen.net/badge/icon/twitter?icon=twitter&label&color=00acee)](https://twitter.com/elmland_) [![GitHub](https://badgen.net/badge/icon/github?icon=github&label&color=4078c0)](https://www.github.com/elm-land/elm-land) 

[![Elm Land: Reliable web apps for everyone](https://github.com/elm-land/elm-land/raw/main/elm-land-banner.jpg)](https://elm.land)

### Alpha release 🌱

Although Elm Land is still a work-in-progress, please feel free to tinker around until the big `v1.0.0` release!

If you're excited to try things out– come join the [Elm Land Discord](https://join.elm.land) to get help or share your experience! 

## Using the CLI

The `elm-land` CLI comes with everything you need to create your next web application:

```
$ elm-land

<<<<<<< HEAD
🌈  Welcome to Elm Land! (v0.20.0)
=======
🌈  Welcome to Elm Land! (v0.19.3)
>>>>>>> 2e98ff22
    ⎺⎺⎺⎺⎺⎺⎺⎺⎺⎺⎺⎺⎺⎺⎺⎺⎺⎺⎺⎺⎺⎺⎺⎺⎺⎺⎺⎺⎺⎺
    Here are the available commands:

    ✨ elm-land init <folder-name> ...... create a new project
    🚀 elm-land server ................ run a local dev server
    📦 elm-land build .......... build your app for production
    🪄 elm-land generate ............. generate Elm Land files
    📄 elm-land add page <url> ................ add a new page
    🍱 elm-land add layout <name> ........... add a new layout
    🔧 elm-land customize <name> .. customize a default module

    Want to learn more? Visit https://elm.land/guide

```

## The source code

If you would like to see how it works, all the code is available and [open-source on GitHub](https://github.com/elm-land/elm-land). 

The CLI, docs website, and all the other Elm Land projects can all be found in that single GitHub repo.

### Running the tests

The tests in this project are designed to verify that the [official guide](https://elm.land/guide) and [all of the examples](https://github.com/elm-land/elm-land/tree/main/examples) are accurate for users.

For that reason, we are using [bats](https://github.com/bats-core/bats-core) to make sure our CLI behaves as expected!

```bash
# Make sure you are in the `./cli` folder!
npm install
npm link
npm run setup
npm run test
```<|MERGE_RESOLUTION|>--- conflicted
+++ resolved
@@ -17,11 +17,7 @@
 ```
 $ elm-land
 
-<<<<<<< HEAD
-🌈  Welcome to Elm Land! (v0.20.0)
-=======
 🌈  Welcome to Elm Land! (v0.19.3)
->>>>>>> 2e98ff22
     ⎺⎺⎺⎺⎺⎺⎺⎺⎺⎺⎺⎺⎺⎺⎺⎺⎺⎺⎺⎺⎺⎺⎺⎺⎺⎺⎺⎺⎺⎺
     Here are the available commands:
 
