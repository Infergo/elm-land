# Shared

## Overview

The `Shared` module is designed to enable us to __share data between pages__. To understand why it exists, it might first be helpful to understand how Elm Land stores information. Under the hood, Elm Land generates a bit of code for making a standard Elm application.

Normally, Elm applications have a single, top-level `Model` that represents the entire state of our application. Elm Land is no different, except it generates that `Model` for us. This allows you to focus on creating smaller models for each page.

Here's a high-level overview of the `Model` that is used internally by Elm Land to store our web application state:

```elm
type alias Model =
    { shared : Shared.Model
    , page : Pages.Model
    }
```

Every Elm Land application has two fields:
- `shared` - stores data that is available to every page
- `page` field - stores data for the current page

### A quick example

For example, if we had an application with a `Dashboard`, `Settings`, and `SignIn` page, this would be the generated `Pages.Model` type:

```elm
module Pages exposing (..)

-- ...

type Model
    = Dashboard Pages.Dashboard.Model
    | Settings Pages.Settings.Model
    | SignIn Pages.SignIn.Model
```

When a user visits a URL like `/dashboard`, Elm Land calls the `Pages.Dashboard.init` function to determine the initial state of `Pages.Dashboard.Model`. Each time the user navigates to a different page, the `model.page` field is cleared out, and replaced with the `Model` for the new page.

```elm
-- 1️⃣ User visits `/dashboard` (`Pages.Dashboard.init` is called)
model.page ==
    { shared = {}
    , page = Dashboard { ... }
    }

-- 2️⃣ User clicks a link to `/settings` (`Pages.Settings.init` is called)
model.page ==
    { shared = {}
    , page = Settings { ... }
    }

-- 3️⃣ User refreshes the page (`Pages.Settings.init` is called again)
model.page ==
    { shared = {}
    , page = Settings { ... }
    }
```

The important thing to understand is that as the user changes the URL, the entire `model.page` field is replaced with a new one. This behavior help makes Elm Land pages easier to understand, but introduces a new challenge: "How do we share information like a signed-in user across pages?"

## Customizing the `Shared` modules

In order to create data that should be available across pages, we'll want to customize our `Shared.Model` so it can store whatever information is important for our specific app.

Elm Land has a `customize` command for allowing you to gradually adopt more features in your Elm application. Let's use this command to get started:

```sh
elm-land customize shared
```

To prevent an issue with a circular import dependency with `Effect`, the `Shared` modules need to be broken into three separate files. Here's what each file is for:

File | Description
:-- | :--
`src/Shared/Model.elm` | Defines the `Shared.Model` we want to share across every page
`src/Shared/Msg.elm` | Defines the ways our `Shared.Model` can be updated
`src/Shared.elm` | Defines the `init`, `update`, and `subscriptions` functions

## `Shared.Model`

The `Model` type in `src/Shared/Model.elm` defines what data is available on every page. 

For example, you might add two fields to track:

```elm{4-15}
module Shared.Model exposing (..)

type alias Model =
    { user : Maybe User
    , window :
        { width : Int
        , height : Int
        }
    }

type alias User =
    { username : String
    , avatarUrl : Maybe String
    }
```

## `Shared.init`

The `init` function in the `src/Shared.elm` file defines the initial state of our `Shared.Model`. This function is called anytime the web application __loads for the first time__ or is __refreshed__.


For example, if you have edited the `Shared.Model`, you'll see a compiler error message saying that this function needs to be updated. 

```elm{7-9}
module Shared exposing (..)

-- ...

init : Result Json.Decode.Error Flags -> Route () -> ( Model, Effect Msg )
init flagsResult route =
    ( { user = Nothing
      , window = { width = 0, height = 0 }
      }
    , Effect.none
    )

-- ...
```

It takes in two arguments as input:
1. `flagsResult` - The result of decoding the [Shared.Flags](#shared-flags) type (covered next)
1. `route` - Information about the current URL, including query parameters, path, etc

And returns the initial value of `Shared.Model` and any effects that need to run. For a real user authentication example, check out the [User Auth](../guide/user-auth.md) guide.

## `Shared.Flags`

The `Shared.Flags` type represents the initial data (if any) you expect to be passed in from JavaScript on startup. If you add a new `src/interop.js` file, you can define `flags` function that returns the initial data.

### Defining flags

For example, you might want to pass in the initial `window` dimensions when your application loads. This would involve editing these two files:

__`src/interop.js`__

```js{1-6}
export const flags = ({ env }) => {
  return {
    width: window.innerWidth,
    height: window.innerHeight,
  }
}
```

__`src/Shared.elm`__

```elm{6-8,13-15}
module Shared exposing (..)

-- ...

type alias Flags = 
    { width : Int
    , height : Int
    }


decoder : Json.Decode.Decoder Flags
decoder =
    Json.Decode.map2 Flags
        (Json.Decode.field "width" Json.Decode.int)
        (Json.Decode.field "height" Json.Decode.int)

-- ...
```

<<<<<<< HEAD
The `Shared.Flags` type represents the initial data (if any) you expect to be passed in from JavaScript on startup. If you add a new `src/interop.js` file, you can define a `flags` function that returns the initial data.

### Defining flags

For example, you might want to pass in the initial `window` dimensions when your application loads. This would involve editing these two files:

__`src/interop.js`__

```js{1-6}
export const flags = ({ env }) => {
  return {
    width: window.innerWidth,
    height: window.innerHeight,
  }
}
```

__`src/Shared.elm`__

=======
>>>>>>> 7f1044c6
### Using flags

After these changes, your `init` function will receive the safely decoded JSON data in the first argument, `flagsResult`:

__`src/Shared.elm`__

```elm{7-18,21-23}
module Shared exposing (..)

-- ...

init : Result Json.Decode.Error Flags -> Route () -> ( Model, Effect Msg )
init flagsResult route =
    let
        flags : Flags
        flags =
            case flagsResult of
                Ok value ->
                    value

                Err reason ->
                    { width = 0
                    , height = 0 
                    }
    in
    ( { user = Nothing
      , window =
          { width = flags.width
          , height = flags.height
          }
      }
    , Effect.none
    )

-- ...
```

In our example above, everything would work out great. Later on, if our JavaScript file had a typo or returned other JSON we don't expect, our Elm application would gracefully fallback to the default `{ width = 0, height = 0 }` value from before. This means our Elm application will never crash from unexpected JSON data!

::: tip "What about error handling?"

If you have an error reporting service, we recommend logging the `Json.Decode.Error` value so you know about any issues coming from the JavaScript flags

:::

## `Shared.Msg`

The `Msg` type defined in `Shared.Msg` makes it available for use in the `Shared` module, as well as [the `Effect` module](./effect.md) covered later in the guide.

This type works just like page or layout's `Msg` value: it defines all the possible events that can be handled by the `Shared.update` function.

For example, you might define `Msg` values like these:

```elm{3,6-8}
module Shared.Msg exposing (..)

import Shared.Model exposing (User)

type Msg
    = SignInApiResponded User
    | SignOutClicked
    | WindowResized Int Int
```

In the next section, we'll see how `Shared.update` uses these values to make changes to the `Shared.Model`!

## `Shared.update`

The `update` function handles how our `Shared.Model` should change in response to events across our application. This concept should be familar to you if you have already read the [Pages](./pages.md) or [Layouts](./layouts.md) guides.

Here's a visual example of a `Shared.update` function responding from message you might find in a real world application:

```elm{8-23}
module Shared exposing (..)

-- ...

update : Route () -> Msg -> Model -> ( Model, Effect Msg )
update route msg model =
    case msg of
        SignInApiResponded user ->
            ( { model | user = Just user }
            , Effect.none
            )
        
        SignOutClicked ->
            ( { model | user = Nothing }
            , Effect.none
            )

        WindowResized width height ->
            ( { model
                  | window = { width = width, height = height }
              }
            , Effect.none
            )

-- ...
```

## `Shared.subscriptions`

Just like on a page or a layout, the `Shared` module allows you to continually listen for events and fire a `Msg` when they occur.

If your application needs to know the current window size, you might use this function with `Browser.Events.onResize` to keep track of the current size of the window:

```elm
module Shared exposing (..)

-- ..

subscriptions : Route () -> Model -> Sub Msg
subscriptions route model =
    Browser.Events.onResize WindowResized
```

The subscriptions defined here will be active regardless of the page you are on. This means you can reliably use `shared.window.width` in any of your pages, and won't have to worry about it getting out-of-sync!<|MERGE_RESOLUTION|>--- conflicted
+++ resolved
@@ -130,7 +130,7 @@
 
 ## `Shared.Flags`
 
-The `Shared.Flags` type represents the initial data (if any) you expect to be passed in from JavaScript on startup. If you add a new `src/interop.js` file, you can define `flags` function that returns the initial data.
+The `Shared.Flags` type represents the initial data (if any) you expect to be passed in from JavaScript on startup. If you add a new `src/interop.js` file, you can define a `flags` function that returns the initial data.
 
 ### Defining flags
 
@@ -169,28 +169,6 @@
 -- ...
 ```
 
-<<<<<<< HEAD
-The `Shared.Flags` type represents the initial data (if any) you expect to be passed in from JavaScript on startup. If you add a new `src/interop.js` file, you can define a `flags` function that returns the initial data.
-
-### Defining flags
-
-For example, you might want to pass in the initial `window` dimensions when your application loads. This would involve editing these two files:
-
-__`src/interop.js`__
-
-```js{1-6}
-export const flags = ({ env }) => {
-  return {
-    width: window.innerWidth,
-    height: window.innerHeight,
-  }
-}
-```
-
-__`src/Shared.elm`__
-
-=======
->>>>>>> 7f1044c6
 ### Using flags
 
 After these changes, your `init` function will receive the safely decoded JSON data in the first argument, `flagsResult`:
