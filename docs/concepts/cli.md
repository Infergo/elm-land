# CLI commands

## Overview

The [Elm Land CLI](https://www.npmjs.com/package/elm-land) tool is available via NPM. This one command-line tool has everything you need
to create new projects, run your development server, and even build your application for production.

After installing, you can run `elm-land --help` to see these commands at any time. This page is a more
detailed breakdown of the documentation you'll see in your terminal.

## elm-land init

```txt
✨ elm-land init <folder-name> ...... create a new project
```

#### Description

This command creates a new Elm Land project with only three files:

1. `elm.json` - defines Elm package dependencies
1. `elm-land.json` - defines the default [Elm Land configuration](../reference/elm-land-json)
1. `src/Pages/Home_.elm` – the homepage for your new app

__Note:__ This command will also create a `.gitignore` file, and an `.elm-land` folder which should _not_
be committed to version control.

#### Arguments

`<folder-name>` – Required name of the folder for the new Elm Land project.


## elm-land server

```txt
🚀 elm-land server ................ run a local dev server
```

#### Description

This command starts a development server (powered by [Vite](https://vitejs.dev)) at `http://localhost:1234`. If 
port `1234` is already taken, the server will automatically find the next available port.


#### Server configuration

Although Elm Land is using Vite under the hood, we don't allow users to customize it with their own `vite.config.js` file. This may sound like a weird choice, but it
means that __Elm Land can automatically upgrade your project__ to the latest blazing-fast JS developer tooling.

All configuration can be specified in [the `elm-land.json` file](../reference/elm-land-json), so you can still add `<link>` tags, work with environment variables, and more!

::: tip The JavaScript ecosystem moves fast!

When Elm Land got started, it was using __Vite 2__. Already, the choice to use `elm-land.json` has enabled us to seamlessly upgrade all Elm Land users to __Vite 4__.

Next, we're looking to add `elm-watch` to our existing Vite setup. That will combine the best-in-class Elm hot reloading experience with the _incredible_ developer experience of Vite!

:::


## elm-land build

```txt
📦 elm-land build .......... build your app for production
```

#### Description

This command builds your Elm Land app in production-mode. This includes running the Elm compiler with `--optimize` flag, and even JS minification with [terser](https://terser.org/). The result is a static site that is ready to be hosted from the `./dist` folder.

Visit the [Deploying to production](../guide/deploying) guide to learn how to correctly set up SPA redirects to the single `dist/index.html` file.




## elm-land generate

```txt
🪄 elm-land generate ............. generate Elm Land files
```

#### Description

The first step of the `elm-land build` command generates some `.elm` files in the `.elm-land/src` folder. Some projects don't need a full build step (generating a JS file, HTML file, etc),
and want to manually run `elm make` on the generated code.

For those advanced use cases, we've added a specific `generate` command that doesn't involve the unnecessary build steps.

## elm-land add page

```txt
📄 elm-land add page <url> ................ add a new page
```

#### Description

This scaffolding command generates a new Elm Land page in your `src/Pages` folder. 


#### Arguments

`<url>` – the URL you want this page to be available on.

Here are some examples:

```
elm-land add page / .............. Creates "src/Pages/Home_.elm"
elm-land add page /sign-in ....... Creates "src/Pages/SignIn.elm"
elm-land add page /users/:id ..... Creates "src/Pages/Users/Id_.elm"
elm-land add page '/users/*' ..... Creates "src/Pages/Users/ALL_.elm"
```

::: tip "Wait, what about the other page types?"

In the start of the guide, you may have seen commands like `page:view`, `page:sandbox`, and `page:element`. It's possible to add those pages to your app, but they are __intended for learning the basics__ of the Elm Land framework. 

__Because there is no command for upgrading an existing page__, we recommend using the complete `elm-land add page` once you're comfortable with The Elm Architecture!

:::

## elm-land add layout

```txt
🍱 elm-land add layout <name> ........... add a new layout
```

#### Description

This scaffolding command generates a new Elm Land layout in your `src/Layouts` folder. Layouts are automatically
nested based on their filepath, so `Layouts.Sidebar.Header` will be contained within a `Layouts.Sidebar`.

Check out the [Layouts guide](./layouts) for more details on how they work.

#### Arguments

`<name>` – the name of the new Elm layout module

Here are some examples:

```txt
elm-land add layout Default .......... Creates "src/Layouts/Default.elm"
elm-land add layout Sidebar .......... Creates "src/Layouts/Sidebar.elm"
elm-land add layout Sidebar.Header ... Creates "src/Layouts/Sidebar/Header.elm"
```

## elm-land customize

```txt
🔧 elm-land customize <name> .. customize a default module
```

#### Description

Elm Land generates default implementations for many modules you might want to customize. When you 
are ready to customize a module, this command will move it from the `.elm-land/src` folder into 
your project's `src` folder.

From there, you can customize the module like any other file in your `src` folder.

#### Arguments

`<name>` – the name of the module to customize, can be one of the items listed below.

```
elm-land customize shared .................... share data across pages
elm-land customize not-found ... the 404 page shown for unknown routes
elm-land customize view ................ use Elm UI, Elm CSS, and more
elm-land customize effect ............. send custom effects from pages
elm-land customize auth ................... handle user authentication
```

## elm-land routes

```txt
🔍 elm-land routes ........... list all routes in your app
```

#### Description

Every Elm Land project consists of pages that connect to URL routes. This command 
lists all the routes in your application, and which pages they correspond to. This
is helpful when joining a new team, or trying to find out where a URL will take a user.

#### Example

Here's example output of what you'd see if you ran this command in the ["Pages and routes"](./pages.md) examples from the guide:

```txt

<<<<<<< HEAD
  🌈  Elm Land (v0.20.0) found 5 pages in your application
=======
  🌈  Elm Land (v0.19.3) found 5 pages in your application
>>>>>>> 2e98ff22
  ⎺⎺⎺⎺⎺⎺⎺⎺⎺⎺⎺⎺⎺⎺⎺⎺⎺⎺⎺⎺⎺⎺⎺⎺⎺⎺⎺⎺⎺⎺⎺⎺⎺⎺⎺⎺⎺⎺⎺⎺⎺⎺⎺⎺⎺⎺⎺⎺⎺⎺⎺⎺
  src/Pages/Home_.elm ............... http://localhost:1234/
  src/Pages/SignIn.elm .............. http://localhost:1234/sign-in
  src/Pages/Blog/ALL_.elm ........... http://localhost:1234/blog/*
  src/Pages/Settings/Account.elm .... http://localhost:1234/settings/account
  src/Pages/Profile/Username_.elm ... http://localhost:1234/profile/:username

```<|MERGE_RESOLUTION|>--- conflicted
+++ resolved
@@ -187,11 +187,7 @@
 
 ```txt
 
-<<<<<<< HEAD
-  🌈  Elm Land (v0.20.0) found 5 pages in your application
-=======
   🌈  Elm Land (v0.19.3) found 5 pages in your application
->>>>>>> 2e98ff22
   ⎺⎺⎺⎺⎺⎺⎺⎺⎺⎺⎺⎺⎺⎺⎺⎺⎺⎺⎺⎺⎺⎺⎺⎺⎺⎺⎺⎺⎺⎺⎺⎺⎺⎺⎺⎺⎺⎺⎺⎺⎺⎺⎺⎺⎺⎺⎺⎺⎺⎺⎺⎺
   src/Pages/Home_.elm ............... http://localhost:1234/
   src/Pages/SignIn.elm .............. http://localhost:1234/sign-in
