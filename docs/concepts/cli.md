--- conflicted
+++ resolved
@@ -172,11 +172,7 @@
 
 ```txt
 
-<<<<<<< HEAD
-  🌈  Elm Land (v0.19.2) found 5 pages in your application
-=======
   🌈  Elm Land (v0.20.0) found 5 pages in your application
->>>>>>> df1e3ef9
   ⎺⎺⎺⎺⎺⎺⎺⎺⎺⎺⎺⎺⎺⎺⎺⎺⎺⎺⎺⎺⎺⎺⎺⎺⎺⎺⎺⎺⎺⎺⎺⎺⎺⎺⎺⎺⎺⎺⎺⎺⎺⎺⎺⎺⎺⎺⎺⎺⎺⎺⎺⎺
   src/Pages/Home_.elm ............... http://localhost:1234/
   src/Pages/SignIn.elm .............. http://localhost:1234/sign-in
