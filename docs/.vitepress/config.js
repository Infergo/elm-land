<<<<<<< HEAD
const version = '0.19.2'
=======
const version = '0.20.0'
>>>>>>> df1e3ef9

const sidebar = [
  {
    text: 'Guide',
    items: [
      { text: 'Getting started', link: '/guide/' },
      { text: 'Pages and routes', link: '/guide/pages-and-routes' },
      { text: 'User input', link: '/guide/user-input' },
      { text: 'REST APIs', link: '/guide/rest-apis' },
      { text: 'User authentication', link: '/guide/user-auth' },
      { text: 'Working with JavaScript', link: '/guide/working-with-js' },
      { text: 'Deploying to production', link: '/guide/deploying' },
    ]
  },
  {
    text: 'Concepts',
    items: [
      { text: 'Introduction', link: '/concepts/' },
      { text: 'Pages', link: '/concepts/pages' },
      { text: 'Layouts', link: '/concepts/layouts' },
      { text: 'Components', link: '/concepts/components' },
      { text: 'Shared', link: '/concepts/shared' },
      { text: 'Effect', link: '/concepts/effect' },
      { text: 'View', link: '/concepts/view' },
      { text: 'Auth', link: '/concepts/auth' },
      { text: 'The 404 Page', link: '/concepts/404' },
    ]
  },
  {
    text: "Reference",
    items: [
      { text: 'elm-land.json', link: '/reference/elm-land-json' },
      { text: 'Auth.Action', link: '/reference/auth-action' },
      { text: 'Layout', link: '/reference/layout' },
      { text: 'Layouts', link: '/reference/layouts' },
      { text: 'Page', link: '/reference/page' },
      { text: 'Route', link: '/reference/route' },
      { text: 'Route.Path', link: '/reference/route-path' },
    ]
  },
  {
    text: "More resources",
    items: [
      { text: 'FAQs', link: '/faqs' },
      { text: 'Problems', link: '/problems' }
    ]
  }
]

export default {
  title: 'Elm Land',
  description: 'Reliable web apps for everyone. A production-ready framework for building Elm applications. Build your next app with confidence, step by step.',
  head: [
    ['link', { rel: 'stylesheet', href: 'https://fonts.googleapis.com/css2?family=Fira+Code:wght@500&family=Lora:wght@600&family=Nunito+Sans:ital,wght@0,400;0,700;1,400;1,700&display=swap' }],
    ['link', { rel: 'icon', href: '/images/logo-256.png' }],
  ],

  markdown: {
    lineNumbers: true,
    theme: 'one-dark-pro'
  },

  themeConfig: {
    logo: '/images/logo-256.png',
    outline: 'deep',
    search: {
      provider: 'local',
      options: {
        disableDetailedView: true,
        disableQueryPersistence: true
      }
    },
    nav: [
      { text: 'Guide', link: '/guide/' },
      { text: 'Examples', link: '/examples/' },
      { text: 'News', link: '/news/' },
      {
        text: `v${version}`,
        items: [
          { text: 'NPM', link: `https://www.npmjs.com/package/elm-land/v/${version}` },
          { text: 'GitHub', link: `https://github.com/elm-land/elm-land/releases/tag/v${version}` }
        ]
      }
    ],
    socialLinks: [
      { icon: 'github', link: 'https://github.com/elm-land/elm-land' },
      { icon: 'twitter', link: 'https://twitter.com/elmland_' },
      { icon: 'discord', link: 'https://join.elm.land' },
      // {
      //   icon: {
      //     svg: '<svg xmlns="http://www.w3.org/2000/svg" viewBox="0 0 24 24" class="icon"><path d="M12,22.2c-0.3,0-0.5-0.1-0.7-0.3l-8.8-8.8c-2.5-2.5-2.5-6.7,0-9.2c2.5-2.5,6.7-2.5,9.2,0L12,4.3l0.4-0.4c0,0,0,0,0,0C13.6,2.7,15.2,2,16.9,2c0,0,0,0,0,0c1.7,0,3.4,0.7,4.6,1.9l0,0c1.2,1.2,1.9,2.9,1.9,4.6c0,1.7-0.7,3.4-1.9,4.6l-8.8,8.8C12.5,22.1,12.3,22.2,12,22.2zM7,4C5.9,4,4.7,4.4,3.9,5.3c-1.8,1.8-1.8,4.6,0,6.4l8.1,8.1l8.1-8.1c0.9-0.9,1.3-2,1.3-3.2c0-1.2-0.5-2.3-1.3-3.2l0,0C19.3,4.5,18.2,4,17,4c0,0,0,0,0,0c-1.2,0-2.3,0.5-3.2,1.3c0,0,0,0,0,0l-1.1,1.1c-0.4,0.4-1,0.4-1.4,0l-1.1-1.1C9.4,4.4,8.2,4,7,4z"></path></svg>'
      //   },
      //   link: 'https://github.com/sponsors/ryannhg/',
      //   // You can include a custom label for accessibility too (optional but recommended):
      //   ariaLabel: 'Sponsor'
      // }
    ],
    sidebar: {
      '/docs': sidebar,
      '/quickstart': sidebar,
      '/guide/': sidebar,
      '/concepts/': sidebar,
      '/reference/': sidebar,
      '/faqs': sidebar,
      '/problems': sidebar
    },
    footer: {
      message: 'Made for you with ❤️',
      copyright: 'Copyright © 2022-present, Ryan Haskell-Glatz'
    },
    editLink: {
      pattern: 'https://github.com/elm-land/elm-land/edit/main/docs/:path',
      text: 'Found a typo? Let us know!'
    },
    lastUpdatedText: 'Updated on'
  }
}<|MERGE_RESOLUTION|>--- conflicted
+++ resolved
@@ -1,8 +1,4 @@
-<<<<<<< HEAD
-const version = '0.19.2'
-=======
 const version = '0.20.0'
->>>>>>> df1e3ef9
 
 const sidebar = [
   {
