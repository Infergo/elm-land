--- conflicted
+++ resolved
@@ -16,11 +16,7 @@
 
 ```txt
 
-<<<<<<< HEAD
-🌈  Elm Land (v0.19.2) build was successful.
-=======
 🌈  Elm Land (v0.20.0) build was successful.
->>>>>>> df1e3ef9
     ⎺⎺⎺⎺⎺⎺⎺⎺⎺⎺⎺⎺⎺⎺⎺⎺⎺⎺⎺⎺⎺⎺⎺⎺⎺⎺⎺⎺⎺⎺⎺⎺⎺⎺⎺⎺⎺⎺⎺⎺
 ```
 
