--- conflicted
+++ resolved
@@ -16,11 +16,7 @@
 
 ```txt
 
-<<<<<<< HEAD
-🌈  Elm Land (v0.20.0) build was successful.
-=======
 🌈  Elm Land (v0.19.3) build was successful.
->>>>>>> 2e98ff22
     ⎺⎺⎺⎺⎺⎺⎺⎺⎺⎺⎺⎺⎺⎺⎺⎺⎺⎺⎺⎺⎺⎺⎺⎺⎺⎺⎺⎺⎺⎺⎺⎺⎺⎺⎺⎺⎺⎺⎺⎺
 ```
 
